--- conflicted
+++ resolved
@@ -6,13 +6,10 @@
 import { SpeechService } from "./services/speech.service.js";
 import { transcriptService } from "./services/transcript.service.js";
 import { appRouter } from "./routers/index.js";
-<<<<<<< HEAD
 import { agentRouter } from "./routers/agent.router.js";
 import { toNodeHandler } from "better-auth/node";
 import { auth } from "./lib/auth";
-=======
 import { evalRouter } from "./routers/eval.router.js";
->>>>>>> 61c93cb1
 
 const app = express();
 const server = createServer(app);
@@ -20,30 +17,24 @@
 // Initialize Socket.IO with CORS
 const io = new Server(server, {
   cors: {
-<<<<<<< HEAD
     origin:
       process.env.CORS_ORIGIN || "http://localhost:3001, http://localhost:8080",
     methods: ["GET", "POST", "OPTIONS", "DELETE", "PUT", "PATCH"],
-=======
     origin: process.env.CORS_ORIGIN || "http://localhost:3001",
     methods: ["GET", "POST"],
->>>>>>> 61c93cb1
     credentials: true,
   },
 });
 app.use(
   cors({
-<<<<<<< HEAD
     origin:
       process.env.CORS_ORIGIN || "http://localhost:3001, http://localhost:8080",
     methods: ["GET", "POST", "OPTIONS", "DELETE", "PUT", "PATCH"],
     allowedHeaders: ["Content-Type", "Authorization"],
     credentials: true,
     optionsSuccessStatus: 204,
-=======
     origin: process.env.CORS_ORIGIN || "",
     methods: ["GET", "POST", "OPTIONS"],
->>>>>>> 61c93cb1
   })
 );
 
